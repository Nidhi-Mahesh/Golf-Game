import { useEffect, useRef, useState } from 'react';
import { Pause, Volume2, Trophy, ArrowRight, RotateCcw as Replay } from 'lucide-react';
import { useNavigate, useLocation } from 'react-router';
import { LeaderboardService } from '../services/leaderboard';

export default function Game() {
  const navigate = useNavigate();
  const location = useLocation();
  const queryParams = new URLSearchParams(location.search);
  const initialLevel = parseInt(queryParams.get('level') || '1', 10);

  const canvasRef = useRef<HTMLCanvasElement>(null);
  const gameInstanceRef = useRef<any>(null);
  const [currentLevel, setCurrentLevel] = useState(initialLevel);
  const [showCongrats, setShowCongrats] = useState(false);
  const [completedStrokes, setCompletedStrokes] = useState(0);
  const [showPause, setShowPause] = useState(false);
  const [instructionIntro, setInstructionIntro] = useState(false);
  const [showBoundaryWarning, setShowBoundaryWarning] = useState(false);

  const initializeGame = (level: number) => {
    if (gameInstanceRef.current) {
      gameInstanceRef.current.dispose();
    }

    if (canvasRef.current) {
      const canvas = canvasRef.current;
      
      import('../game/GameEngine').then(({ GameEngine }) => {
        gameInstanceRef.current = new GameEngine(canvas, level, (_, strokes) => {
          setCompletedStrokes(strokes);
          setShowCongrats(true);
          
          // Get player name and add to leaderboard
          const playerName = localStorage.getItem('playerName') || 'Anonymous';
          LeaderboardService.addScore(playerName, level, strokes);
          
          // Persist progress immediately when a level is completed
          const saved = localStorage.getItem('levelsData');
          let levelsData = saved ? JSON.parse(saved) : [];
          const idx = levelsData.findIndex((l: any) => l.id === level);
          if (idx !== -1) {
            const best = levelsData[idx].bestScore;
            if (best === null || strokes < best) {
              levelsData[idx].bestScore = strokes;
            }
            if (idx + 1 < levelsData.length) {
              levelsData[idx + 1].isUnlocked = true;
            }
            localStorage.setItem('levelsData', JSON.stringify(levelsData));
          }
        });
        gameInstanceRef.current.start();
      });
    }
  };

  useEffect(() => {
    initializeGame(currentLevel);

    return () => {
      if (gameInstanceRef.current) {
        gameInstanceRef.current.dispose();
      }
    };
  }, [currentLevel]);

  // Level instruction intro animation
  useEffect(() => {
    if (currentLevel === 1) {
      setInstructionIntro(true);
      const timer = setTimeout(() => setInstructionIntro(false), 1000);
      return () => clearTimeout(timer);
    }
    if (currentLevel === 2) {
      // Show boundary warning for level 2 for 3 seconds
      setShowBoundaryWarning(true);
      const timer2 = setTimeout(() => setShowBoundaryWarning(false), 3000);
      return () => clearTimeout(timer2);
    }
    setInstructionIntro(false);
    setShowBoundaryWarning(false);
  }, [currentLevel]);

  const resetLevel = () => {
    if (gameInstanceRef.current) {
      gameInstanceRef.current.resetBall();
    }
  };

  const toggleMute = () => {
    if (gameInstanceRef.current) {
      gameInstanceRef.current.toggleMute();
    }
  };

  const nextLevel = () => {
    setShowCongrats(false);
    
    // Update local storage with best score and unlock next level
    const savedLevels = localStorage.getItem('levelsData');
    let levelsData = savedLevels ? JSON.parse(savedLevels) : [];

    const currentLevelIndex = levelsData.findIndex((level: any) => level.id === currentLevel);
    if (currentLevelIndex !== -1) {
      // Update best score if current strokes are better or no best score exists
      if (levelsData[currentLevelIndex].bestScore === null || completedStrokes < levelsData[currentLevelIndex].bestScore) {
        levelsData[currentLevelIndex].bestScore = completedStrokes;
      }

      // Unlock next level if it exists
      if (currentLevelIndex + 1 < levelsData.length) {
        levelsData[currentLevelIndex + 1].isUnlocked = true;
      }
    }

    localStorage.setItem('levelsData', JSON.stringify(levelsData));
    navigate('/levels'); // Navigate back to level selection
  };

  const handleNextLevel = () => {
    setShowCongrats(false);
    setCompletedStrokes(0);
    setCurrentLevel(prevLevel => prevLevel + 1);
  };

  const replayLevel = () => {
    setShowCongrats(false);
    setCompletedStrokes(0);
    initializeGame(currentLevel);
  };

  const getParForLevel = (level: number) => {
    if (level === 1) return 3;
    if (level === 2) return 4;
    if (level === 3) return 5;
    if (level === 4) return 4;
    return 3;
  };

  const getScoreDescription = (strokes: number, par: number) => {
    const difference = strokes - par;
    if (difference <= -2) return "Eagle! 🦅";
    if (difference === -1) return "Birdie! 🐦";
    if (difference === 0) return "Par! ⭐";
    if (difference === 1) return "Bogey 📈";
    if (difference === 2) return "Double Bogey 📈📈";
    return "Keep practicing! 💪";
  };

  const openPause = () => setShowPause(true);
  const closePause = () => setShowPause(false);
  const goToLevels = () => navigate('/levels');

  return (
    <div className="relative w-full h-screen overflow-hidden bg-gradient-to-br from-sky-400 via-sky-500 to-blue-600">
      {/* Game Canvas */}
      <canvas 
        ref={canvasRef}
        className="absolute inset-0 w-full h-full cursor-pointer"
      />
      
      {/* UI Overlay */}
      <div className="absolute inset-0 pointer-events-none">
        {/* Top HUD */}
        <div className="absolute top-4 left-4 right-4 flex justify-between items-start pointer-events-auto">
          {/* Score Panel */}
          <div className="bg-white/90 backdrop-blur-sm rounded-lg px-4 py-3 shadow-lg">
            <div className="text-lg font-bold text-gray-800">Level {currentLevel}</div>
            <div className="text-sm text-gray-600">Par {getParForLevel(currentLevel)} • Strokes: <span className="font-semibold">0</span></div>
          </div>

          {/* Controls */}
          <div className="flex gap-2">
            <button
              onClick={openPause}
              className="bg-white/90 backdrop-blur-sm p-3 rounded-lg shadow-lg hover:bg-white/100 transition-colors"
              title="Pause"
            >
              <Pause className="w-5 h-5 text-gray-700" />
            </button>
            <button
              onClick={toggleMute}
              className="bg-white/90 backdrop-blur-sm p-3 rounded-lg shadow-lg hover:bg-white/100 transition-colors"
              title="Toggle Sound"
            >
              <Volume2 className="w-5 h-5 text-gray-700" />
            </button>
          </div>
        </div>

        {/* Power Meter */}
        <div className="absolute bottom-20 left-4 pointer-events-auto">
          <div className="bg-white/90 backdrop-blur-sm rounded-lg p-4 shadow-lg">
            <div className="text-sm font-semibold text-gray-700 mb-2">Power</div>
            <div className="w-6 h-32 bg-gray-200 rounded-full relative overflow-hidden">
              <div 
                className="absolute bottom-0 left-0 right-0 bg-gradient-to-t from-green-500 via-yellow-500 to-red-500 rounded-full transition-all duration-100"
                style={{ height: '0%' }}
                id="power-meter"
              />
            </div>
          </div>
        </div>

        {/* Instructions */}
        <div
          className={
            `absolute backdrop-blur-sm rounded-lg p-4 shadow-lg pointer-events-auto max-w-xs 
            transform-gpu will-change-transform transition-[transform,background-color,opacity,top,right,bottom,left] duration-1000 ease-[cubic-bezier(0.22,1,0.36,1)] 
            ${instructionIntro
              ? 'top-1/2 left-1/2 -translate-x-1/2 -translate-y-1/2 scale-150 bg-white/90 z-50'
              : 'bottom-4 right-4 translate-x-0 translate-y-0 scale-100 bg-white/20'}`
          }
        >
          <div className="text-sm text-gray-700">
            <div className="font-semibold mb-2">Controls:</div>
            <div className="space-y-1">
              <div>• Click & drag to aim</div>
              <div>• Release to shoot</div>
              <div>• Mouse wheel to zoom</div>
              <div>• Right click to pan camera</div>
            </div>
          </div>
        </div>
      </div>

      {/* Pause Modal */}
      {showPause && (
        <div className="absolute inset-0 bg-black/50 backdrop-blur-sm flex items-center justify-center pointer-events-auto z-50">
          <div className="bg-white rounded-2xl p-8 max-w-sm mx-4 shadow-2xl">
            <div className="text-center mb-6">
              <h2 className="text-2xl font-bold text-gray-800">Paused</h2>
            </div>
            <div className="flex flex-col gap-3">
              <button
                onClick={() => { setShowPause(false); replayLevel(); }}
                className="w-full bg-gray-700 hover:bg-gray-800 text-white px-6 py-3 rounded-lg font-semibold transition-colors"
              >
                Restart
              </button>
              <button
                onClick={goToLevels}
                className="w-full bg-blue-600 hover:bg-blue-700 text-white px-6 py-3 rounded-lg font-semibold transition-colors"
              >
                Level selector
              </button>
              <button
                onClick={closePause}
                className="w-full bg-white border border-gray-300 hover:bg-gray-50 text-gray-700 px-6 py-3 rounded-lg font-semibold transition-colors"
              >
                Resume
              </button>
            </div>
          </div>
        </div>
      )}

      {/* Congratulations Modal */}
      {showCongrats && (
        <div className="absolute inset-0 bg-black/60 backdrop-blur-md flex items-center justify-center pointer-events-auto z-50 p-4">
          <div className="bg-gradient-to-br from-white to-gray-50 rounded-2xl p-6 max-w-sm w-full mx-4 shadow-2xl border border-gray-100">
            <div className="text-center">
              {/* Trophy Icon */}
              <div className="mb-4">
                <Trophy className="w-12 h-12 text-yellow-500 mx-auto" />
              </div>
              
              {/* Main Title */}
              <div className="mb-4">
                <h2 className="text-2xl font-bold text-gray-800 mb-2">
                  🎉 Congratulations! 🎉
                </h2>
                <p className="text-lg text-gray-600">
                  Level {currentLevel} Complete!
                </p>
              </div>
              
              {/* Score Card */}
              <div className="bg-green-50 rounded-xl p-4 mb-5 border border-green-200">
                <div className="flex items-center justify-center gap-3 mb-2">
                  <div className="w-8 h-8 bg-green-500 rounded-full flex items-center justify-center">
                    <span className="text-lg font-bold text-white">{completedStrokes}</span>
                  </div>
                  <div className="text-left">
                    <p className="text-xs text-green-600 font-medium uppercase">Strokes</p>
                    <p className="text-sm font-bold text-green-800">
                      Par {getParForLevel(currentLevel)}
                    </p>
                  </div>
                </div>
                <p className="text-sm font-semibold text-green-800">
                  {getScoreDescription(completedStrokes, getParForLevel(currentLevel))}
                </p>
              </div>

<<<<<<< HEAD
              <div className="flex flex-col gap-3">
                {/* First row - Replay button */}
                <button
                  onClick={replayLevel}
                  className="w-full flex items-center justify-center gap-2 bg-gray-500 hover:bg-gray-600 text-white px-6 py-3 rounded-lg font-semibold transition-colors"
                >
                  <Replay className="w-5 h-5" />
                  Replay
                </button>
                
                {/* Second row - Next Level and Go to Levels */}
                <div className="flex gap-3">
                  {currentLevel < 5 && (
                    <button
                      onClick={handleNextLevel}
                      className="flex-1 flex items-center justify-center gap-2 bg-blue-500 hover:bg-blue-600 text-white px-4 py-3 rounded-lg font-semibold transition-colors"
                    >
                      <ArrowRight className="w-5 h-5" />
                      Next Level
                    </button>
                  )}

                  <button
                    onClick={nextLevel} // This now navigates to /levels
                    className="flex-1 flex items-center justify-center gap-2 bg-green-500 hover:bg-green-600 text-white px-4 py-3 rounded-lg font-semibold transition-colors"
                  >
                    <ArrowRight className="w-5 h-5" />
                    Go to Levels
                  </button>
                </div>
=======
              {/* Action Buttons */}
              <div className="space-y-3">
                {/* Primary Actions */}
                <div className="flex gap-2">
                  {currentLevel < 4 && (
                    <button
                      onClick={handleNextLevel}
                      className="flex-1 flex items-center justify-center gap-2 bg-blue-500 hover:bg-blue-600 text-white px-4 py-2.5 rounded-lg font-semibold text-sm transition-colors"
                    >
                      <ArrowRight className="w-4 h-4" />
                      Next
                    </button>
                  )}
                  
                  <button
                    onClick={nextLevel}
                    className="flex-1 flex items-center justify-center gap-2 bg-green-500 hover:bg-green-600 text-white px-4 py-2.5 rounded-lg font-semibold text-sm transition-colors"
                  >
                    <ArrowRight className="w-4 h-4" />
                    Levels
                  </button>
                </div>
                
                {/* Secondary Action */}
                <button
                  onClick={replayLevel}
                  className="w-full flex items-center justify-center gap-2 bg-gray-400 hover:bg-gray-500 text-white px-4 py-2 rounded-lg font-medium text-sm transition-colors"
                >
                  <Replay className="w-4 h-4" />
                  Replay
                </button>
>>>>>>> 48784d2c
              </div>
            </div>
          </div>
        </div>
      )}

      {/* Boundary Warning Modal for Level 2 */}
      {showBoundaryWarning && (
        <div className="absolute inset-0 bg-black/50 backdrop-blur-sm flex items-center justify-center pointer-events-auto z-50">
          <div className="bg-white rounded-2xl p-8 max-w-md mx-4 shadow-2xl transform animate-bounce">
            <div className="text-center">
              <div className="mb-4">
                <div className="w-16 h-16 bg-red-100 rounded-full flex items-center justify-center mx-auto">
                  <span className="text-3xl">⚠️</span>
                </div>
              </div>
              
              <h2 className="text-3xl font-bold text-gray-800 mb-2">
                ⚠️ Level 2 Warning!
              </h2>
              
              <p className="text-lg text-gray-600 mb-2">
                Circular Course - Stay Within Boundaries!
              </p>
              
              <div className="bg-red-50 rounded-lg p-4 mb-2">
                <p className="text-md font-semibold text-red-800">
                  Be careful not to fall off the circular platform!
                </p>
                <p className="text-sm text-red-600 mt-1">
                  The ball will reset if it goes out of bounds.
                </p>
              </div>
              
              <div className="text-xs text-gray-500">
                This message will disappear in 3 seconds...
              </div>
            </div>
          </div>
        </div>
      )}

      {/* Aiming Line Overlay */}
      <div 
        id="aiming-line" 
        className="absolute pointer-events-none hidden"
        style={{
          width: '2px',
          background: 'linear-gradient(to bottom, rgba(255,255,255,0.8), rgba(255,255,255,0.3))',
          transformOrigin: 'top center'
        }}
      />
    </div>
  );
}<|MERGE_RESOLUTION|>--- conflicted
+++ resolved
@@ -294,38 +294,6 @@
                 </p>
               </div>
 
-<<<<<<< HEAD
-              <div className="flex flex-col gap-3">
-                {/* First row - Replay button */}
-                <button
-                  onClick={replayLevel}
-                  className="w-full flex items-center justify-center gap-2 bg-gray-500 hover:bg-gray-600 text-white px-6 py-3 rounded-lg font-semibold transition-colors"
-                >
-                  <Replay className="w-5 h-5" />
-                  Replay
-                </button>
-                
-                {/* Second row - Next Level and Go to Levels */}
-                <div className="flex gap-3">
-                  {currentLevel < 5 && (
-                    <button
-                      onClick={handleNextLevel}
-                      className="flex-1 flex items-center justify-center gap-2 bg-blue-500 hover:bg-blue-600 text-white px-4 py-3 rounded-lg font-semibold transition-colors"
-                    >
-                      <ArrowRight className="w-5 h-5" />
-                      Next Level
-                    </button>
-                  )}
-
-                  <button
-                    onClick={nextLevel} // This now navigates to /levels
-                    className="flex-1 flex items-center justify-center gap-2 bg-green-500 hover:bg-green-600 text-white px-4 py-3 rounded-lg font-semibold transition-colors"
-                  >
-                    <ArrowRight className="w-5 h-5" />
-                    Go to Levels
-                  </button>
-                </div>
-=======
               {/* Action Buttons */}
               <div className="space-y-3">
                 {/* Primary Actions */}
@@ -357,7 +325,6 @@
                   <Replay className="w-4 h-4" />
                   Replay
                 </button>
->>>>>>> 48784d2c
               </div>
             </div>
           </div>
